--- conflicted
+++ resolved
@@ -953,13 +953,8 @@
     req.params.keys.must_equal ["<soap-start>"]
   end
 
-<<<<<<< HEAD
-  should "not try to interpret binary as utf8" do
-    input = <<EOF
-=======
   it "not try to interpret binary as utf8" do
         input = <<EOF
->>>>>>> 685ef70e
 --AaB03x\r
 content-disposition: form-data; name="fileupload"; filename="junk.a"\r
 content-type: application/octet-stream\r
@@ -968,22 +963,12 @@
 --AaB03x--\r
 EOF
 
-<<<<<<< HEAD
-    req = Rack::Request.new Rack::MockRequest.env_for("/",
-                      "CONTENT_TYPE" => "multipart/form-data, boundary=AaB03x",
-                      "CONTENT_LENGTH" => input.size,
-                      :input => input)
-
-    lambda{req.POST}.should.not.raise(EOFError)
-    req.POST["fileupload"][:tempfile].size.should.equal 4
-=======
         req = Rack::Request.new Rack::MockRequest.env_for("/",
                           "CONTENT_TYPE" => "multipart/form-data, boundary=AaB03x",
                           "CONTENT_LENGTH" => input.size,
                           :input => input)
 
     req.POST["fileupload"][:tempfile].size.must_equal 4
->>>>>>> 685ef70e
   end
 
   it "use form_hash when form_input is a Tempfile" do
