--- conflicted
+++ resolved
@@ -1,10 +1,5 @@
-<<<<<<< HEAD
-# -*- coding: utf-8 -*-
+# -*- encoding: utf-8 -*-
 require 'minitest/autorun'
-# -*- encoding: utf-8 -*-
-=======
-require 'minitest/bacon'
->>>>>>> 694c7034
 require 'rack/utils'
 require 'rack/mock'
 require 'timeout'
@@ -28,17 +23,8 @@
 
   it "round trip binary data" do
     r = [218, 0].pack 'CC'
-<<<<<<< HEAD
-    if defined?(::Encoding)
       z = Rack::Utils.unescape(Rack::Utils.escape(r), Encoding::BINARY)
-    else
-      z = Rack::Utils.unescape(Rack::Utils.escape(r))
-    end
     r.must_equal z
-=======
-    z = Rack::Utils.unescape(Rack::Utils.escape(r), Encoding::BINARY)
-    r.should.equal z
->>>>>>> 694c7034
   end
 
   it "escape correctly" do
@@ -50,34 +36,19 @@
 
   it "escape correctly for multibyte characters" do
     matz_name = "\xE3\x81\xBE\xE3\x81\xA4\xE3\x82\x82\xE3\x81\xA8".unpack("a*")[0] # Matsumoto
-<<<<<<< HEAD
-    matz_name.force_encoding("UTF-8") if matz_name.respond_to? :force_encoding
+    matz_name.force_encoding(Encoding::UTF_8)
     Rack::Utils.escape(matz_name).must_equal '%E3%81%BE%E3%81%A4%E3%82%82%E3%81%A8'
     matz_name_sep = "\xE3\x81\xBE\xE3\x81\xA4 \xE3\x82\x82\xE3\x81\xA8".unpack("a*")[0] # Matsu moto
     matz_name_sep.force_encoding("UTF-8") if matz_name_sep.respond_to? :force_encoding
     Rack::Utils.escape(matz_name_sep).must_equal '%E3%81%BE%E3%81%A4+%E3%82%82%E3%81%A8'
-=======
-    matz_name.force_encoding(Encoding::UTF_8)
-    Rack::Utils.escape(matz_name).should.equal '%E3%81%BE%E3%81%A4%E3%82%82%E3%81%A8'
-    matz_name_sep = "\xE3\x81\xBE\xE3\x81\xA4 \xE3\x82\x82\xE3\x81\xA8".unpack("a*")[0] # Matsu moto
-    matz_name_sep.force_encoding(Encoding::UTF_8)
-    Rack::Utils.escape(matz_name_sep).should.equal '%E3%81%BE%E3%81%A4+%E3%82%82%E3%81%A8'
->>>>>>> 694c7034
   end
 
   it "escape objects that responds to to_s" do
     Rack::Utils.escape(:id).must_equal "id"
   end
 
-<<<<<<< HEAD
-  if "".respond_to?(:encode)
-    it "escape non-UTF8 strings" do
-      Rack::Utils.escape("ø".encode("ISO-8859-1")).must_equal "%F8"
-    end
-=======
-  should "escape non-UTF8 strings" do
-    Rack::Utils.escape("ø".encode("ISO-8859-1")).should.equal "%F8"
->>>>>>> 694c7034
+  it "escape non-UTF8 strings" do
+    Rack::Utils.escape("ø".encode("ISO-8859-1")).must_equal "%F8"
   end
 
   it "not hang on escaping long strings that end in % (http://redmine.ruby-lang.org/issues/5149)" do
@@ -135,23 +106,17 @@
     Rack::Utils.parse_nested_query(nil).must_equal({})
   end
 
-<<<<<<< HEAD
-  it "parse nested query strings correctly" do
-=======
-  should "raise an exception if the params are too deep" do
+  it "raise an exception if the params are too deep" do
     len = Rack::Utils.param_depth_limit
 
     lambda {
       Rack::Utils.parse_nested_query("foo#{"[a]" * len}=bar")
-    }.should.raise(RangeError)
-
-    lambda {
-      Rack::Utils.parse_nested_query("foo#{"[a]" * (len - 1)}=bar")
-    }.should.not.raise
-  end
-
-  should "parse nested query strings correctly" do
->>>>>>> 694c7034
+    }.must_raise(RangeError)
+
+    Rack::Utils.parse_nested_query("foo#{"[a]" * (len - 1)}=bar")
+  end
+
+  it "parse nested query strings correctly" do
     Rack::Utils.parse_nested_query("foo").
       must_equal "foo" => nil
     Rack::Utils.parse_nested_query("foo=").
@@ -255,15 +220,9 @@
           @params = Hash.new{|h,k| h[k.to_s] if k.is_a?(Symbol)}
         end
       end
-<<<<<<< HEAD
-      Rack::Utils.default_query_parser = Rack::QueryParser.new(param_parser_class, 65536)
+      Rack::Utils.default_query_parser = Rack::QueryParser.new(param_parser_class, 65536, 100)
       Rack::Utils.parse_query(",foo=bar;,", ";,")[:foo].must_equal "bar"
       Rack::Utils.parse_nested_query("x[y][][z]=1&x[y][][w]=2")[:x][:y][0][:z].must_equal "1"
-=======
-      Rack::Utils.default_query_parser = Rack::QueryParser.new(param_parser_class, 65536, 100)
-      Rack::Utils.parse_query(",foo=bar;,", ";,")[:foo].should.equal "bar"
-      Rack::Utils.parse_nested_query("x[y][][z]=1&x[y][][w]=2")[:x][:y][0][:z].should.equal "1"
->>>>>>> 694c7034
     ensure
       Rack::Utils.default_query_parser = default_parser
     end
@@ -403,17 +362,9 @@
     test_escape.must_raise ArgumentError
   end
 
-<<<<<<< HEAD
-  if "".respond_to?(:encode)
-    it "escape html entities in unicode strings" do
+  it "escape html entities in unicode strings" do
       # the following will cause warnings if the regex is poorly encoded:
-      Rack::Utils.escape_html("☃").must_equal "☃"
-    end
-=======
-  should "escape html entities in unicode strings" do
-    # the following will cause warnings if the regex is poorly encoded:
-    Rack::Utils.escape_html("☃").should.equal "☃"
->>>>>>> 694c7034
+    Rack::Utils.escape_html("☃").must_equal "☃"
   end
 
   it "figure out which encodings are acceptable" do
